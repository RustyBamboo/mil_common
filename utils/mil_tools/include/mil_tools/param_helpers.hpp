#pragma once

#include <ros/ros.h>
#include <tf/LinearMath/Quaternion.h>
#include <Eigen/Dense>

#include <mil_tools/msg_helpers.hpp>

namespace mil_tools
{
void fail(std::string const &error_string)
{
  throw std::runtime_error(error_string);
}
template <typename FirstType, typename SecondType, typename... MoreTypes>
void fail(FirstType first, SecondType second, MoreTypes... more)
{
  std::ostringstream ss;
  ss << first << second;
  return fail(ss.str(), more...);
}

template <typename... ErrorDescTypes>
void require(bool cond, ErrorDescTypes... error_desc)
{
  if (!cond)
  {
    fail(error_desc...);
  }
}

template <typename T, int N>
bool _getParam(ros::NodeHandle &nh, const std::string &name, Eigen::Matrix<T, N, 1> &res)
{
  XmlRpc::XmlRpcValue my_list;
  if (!nh.getParam(name, my_list))
    return false;
  require(my_list.getType() == XmlRpc::XmlRpcValue::TypeArray, "param ", name, " must be an array");
  if (N != Eigen::Dynamic)
  {
    require(my_list.size() == N, "param ", name, "must have length ", N, " (is ", my_list.size(), ")");
  }

  res.resize(my_list.size());
  for (int32_t i = 0; i < my_list.size(); i++)
  {
    if (my_list[i].getType() == XmlRpc::XmlRpcValue::TypeDouble)
    {
      res(i) = static_cast<double>(my_list[i]);
    }
    else if (my_list[i].getType() == XmlRpc::XmlRpcValue::TypeInt)
    {
      res(i) = static_cast<int>(my_list[i]);
    }
    else
    {
      fail("param ", name, "[", i, "] is not numeric");
    }
  }
  return true;
}
template <typename T, int N, int M>
bool _getParam(ros::NodeHandle &nh, const std::string &name, Eigen::Matrix<T, N, M> &res)
{
  static_assert(N != 0, "doesn't work for N = 0");
  static_assert(M != 1, "wrong template specialization used?");

  XmlRpc::XmlRpcValue my_list;
  if (!nh.getParam(name, my_list))
    return false;
  require(my_list.getType() == XmlRpc::XmlRpcValue::TypeArray, "param ", name, " must be an array");
  require(my_list.size() >= 1, "param " + name + " must not have zero length");
  if (N != Eigen::Dynamic)
  {
    require(my_list.size() == N, "param ", name, "must have length ", N, " (is ", my_list.size(), ")");
  }

  require(my_list[0].getType() == XmlRpc::XmlRpcValue::TypeArray, "param ", name, "[0] must be a list");
  if (M != Eigen::Dynamic)
  {
    require(my_list[0].size() == M, "param ", name, "[0] must have length ", M, " (is ", my_list[0].size(), ")");
  }

  res.resize(my_list.size(), my_list[0].size());
  for (int32_t i = 0; i < my_list.size(); i++)
  {
    XmlRpc::XmlRpcValue row = my_list[i];
    require(row.getType() == XmlRpc::XmlRpcValue::TypeArray, "param ", name, "[", i, "] must be a list");
    require(row.size() == my_list[0].size(), "param ", name, "[", i, "]'s length doesn't match");
    for (int32_t j = 0; j < row.size(); j++)
    {
      XmlRpc::XmlRpcValue entry = row[j];
      if (entry.getType() == XmlRpc::XmlRpcValue::TypeDouble)
      {
        res(i, j) = static_cast<double>(entry);
      }
      else if (entry.getType() == XmlRpc::XmlRpcValue::TypeInt)
      {
        res(i, j) = static_cast<int>(entry);
      }
      else
      {
        fail("param ", name, "[", i, ", ", j, "] is not numeric");
      }
    }
  }
  return true;
}
template <typename T>
bool _getParam(ros::NodeHandle &nh, const std::string &name, T &res)
{
  return nh.getParam(name, res);
}
template <>
bool _getParam(ros::NodeHandle &nh, const std::string &name, ros::Duration &res)
{
  double x;
  if (!nh.getParam(name, x))
    return false;
  res = ros::Duration(x);
  return true;
}
template <>
bool _getParam(ros::NodeHandle &nh, const std::string &name, unsigned int &res)
{
  int x;
  if (!nh.getParam(name, x))
    return false;
  if (x < 0)
  {
    fail("param ", name, " must be >= 0");
  }
  res = static_cast<unsigned int>(x);
  return true;
}

template <typename T>
T getParam(ros::NodeHandle &nh, std::string name)
{
  T res;
  require(_getParam(nh, name, res), "param ", name, " required");
  return res;
}
template <typename T>
T getParam(ros::NodeHandle &nh, std::string name, T default_value)
{
  T res;
  if (!_getParam(nh, name, res))
  {
    return default_value;
  }
  return res;
}
<<<<<<< HEAD
}
=======

} // namespace mil_msgs
>>>>>>> 38d5eec5
<|MERGE_RESOLUTION|>--- conflicted
+++ resolved
@@ -151,9 +151,4 @@
   }
   return res;
 }
-<<<<<<< HEAD
-}
-=======
-
-} // namespace mil_msgs
->>>>>>> 38d5eec5
+} // namespace mil_msgs