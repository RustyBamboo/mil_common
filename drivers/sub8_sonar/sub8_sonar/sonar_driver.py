#!/usr/bin/python
<<<<<<< HEAD
=======

>>>>>>> 46610ab1
from __future__ import division
import math
import numpy as np

import rospy
import rosparam

import rospy
import rosparam

from sub8_msgs.srv import Sonar, SonarResponse
from sub8_ros_tools import thread_lock, make_header
from sub8_alarm import AlarmBroadcaster

import threading
import serial
import binascii
import struct
import time
import crc16

import sys

lock = threading.Lock()


class Sub8Sonar():
    '''
    Smart sensor that provides high level ROS code with the location of pinger pulses detected with
    Jake Easterling's Hydrophone board.
    * Adapted from the actuator driver.

    TODO: Add a function to try and reconnect to the serial port if we lose connection.
    TODO: Express pulse location in map frame
    '''
<<<<<<< HEAD
    def __init__(self, method, c, hydrophone_locations, port, baud=19200):
=======
    def __init__(self, c, hydrophone_locations, port, baud=9600):
>>>>>>> 46610ab1
        rospy.init_node("sonar")

        alarm_broadcaster = AlarmBroadcaster()
        self.disconnection_alarm = alarm_broadcaster.add_alarm(
            name='sonar_disconnect',
            action_required=True,
            severity=0
        )
        self.packet_error_alarm = alarm_broadcaster.add_alarm(
            name='sonar_packet_error',
            action_required=False,
            severity=2
        )

        try:
            self.ser = serial.Serial(port=port, baudrate=baud, timeout=None)
            self.ser.flushInput()        
        except Exception, e:
            print "\x1b[31mSonar serial  connection error:\n\t", e, "\x1b[0m"
            return None

        self.c = c
        self.hydrophone_locations = hydrophone_locations
<<<<<<< HEAD
        self.sonar_sensor = Multilaterator(hydrophone_locations, self.c, method) # speed of sound in m/s
=======
        self.sonar_sensor = EchoLocator(hydrophone_locations, self.c) # speed of sound in m/s
>>>>>>> 46610ab1

        rospy.Service('~/sonar/get_pinger_pulse', Sonar, self.request_data)
        print "\x1b[32mSub8 sonar driver initialized\x1b[0m"
        rospy.spin()

    def listener(self):
        '''
        Parse the response of the board.
        '''
        print "Listening..."

        # We've found a packet now disect it.
        response = self.ser.read(19)
        # rospy.loginfo("Received: %s" % response) #uncomment for debugging
        if self.check_CRC(response):
            delete_last_lines(2) # Heard response!
            # The checksum matches the data so split the response into each piece of data.
            # For info on what these letters mean: https://docs.python.org/2/library/struct.html#format-characters
            data = struct.unpack('>BffffH', response)
            timestamps = [data[4], data[1], data[2], data[3] ]
            print "timestamps:", timestamps
            return timestamps
        else:
            self.packet_error_alarm.raise_alarm(
                problem_description="Sonar board checksum error.",
                parameters={
                    'fault_info': {'data': response}
                }
            )
            return None

    @thread_lock(lock)
    def request_data(self, srv):
        self.ser.flushInput()

        try:
            self.ser.write('A')
            print "Sent request..."
        except:  # Except only serial errors in the future.
            self.disconnection_alarm.raise_alarm(
                problem_description="Sonar board serial connection has been terminated."
            )
            return False
        return self.sonar_sensor.getPulseLocation(self.listener())

    def CRC(self, message):
        # You may have to change the checksum type.
        # Check the crc16 module online to see how to do that.
        crc = crc16.crc16xmodem(message, 0xFFFF)
        return struct.pack('>H', crc)

    def check_CRC(self, message):
        '''
        Given a message with a checksum as the last two bytes, this will return True or False
        if the checksum matches the given message.
        '''
        msg_checksum = message[-2:]
        raw_message = message[:-2]
        crc = crc16.crc16xmodem(raw_message, 0xFFFF)

        # If the two match the message was correct
        if crc == struct.unpack('>H', msg_checksum)[0]:
            return True
        else:
            return False

class Multilaterator(object):
    '''
<<<<<<< HEAD
    Finds the origin location of a pulse given differential times of 
    arrival to the individual sensors. c is the wave speed in the medium of operation.
    Units:
        Hydrohone coordinates are expected in millimeters, pulse location will be given in millimeters.
        Timestamps are expected in microseconds. c is expected in millimeters per microsecond
    Note:
        hydrophone locations should be the dict returned by rospy.get_param('~/<node name>/hydrophones
    '''
    def __init__(self, hydrophone_locations, c, method):  # speed in millimeters/microsecond
=======
    Identifies the origin location of a pulse given differential times of arrival to the individual 
    sensors. c is the wave speed in the medium of operation.
    Hydrohone coordinates are expected in millimeters, result will be given in millimeters.
    '''
    # hydrophone locations should be the dict returned by rospy.get_param('~/<node name>/hydrophones
    def __init__(self, hydrophone_locations, c):  # speed in m/s
        self.c = c
>>>>>>> 46610ab1
        self.hydrophone_locations = []
        for key in hydrophone_locations:
            sensor_location = np.array([hydrophone_locations[key]['x'], hydrophone_locations[key]['y'], hydrophone_locations[key]['z']])
            self.hydrophone_locations += [sensor_location]
<<<<<<< HEAD
        self.c = c
        self.method = method
        print "\x1b[32mSpeed of Sound (c):", self.c, "millimeter/microsecond\x1b[0m"

    def getPulseLocation(self, timestamps, method=None):
        '''
        Returns a ros message with the location and time of emission of a pinger pulse.
        '''
        if method == None:
            method = self.method
        # print "\x1b[32mMultilateration algorithm:", method, "\x1b[0m"
        assert len(self.hydrophone_locations) == len(timestamps)
        source = None
        if method == 'bancroft':
            source = self.estimate_pos_bancroft(timestamps)
        elif method == 'LS':
            source = self.estimate_pos_LS(timestamps)
        else:
            print method, "is not an available multilateration algorithm"
            return
        response = SonarResponse()
        response.x = source[0]
        response.y = source[1]
        response.z = source[2]
        print "Reconstructed Pulse:\n\t" + "x: " + str(response.x) + " y: " + str(response.y) \
            + " z: " + str(response.z) + " (mm)"
        return response
=======

        alarm_broadcaster = AlarmBroadcaster()
        self.locate_pulse_error_alarm = alarm_broadcaster.add_alarm(
            name='sonar_pulse_locating_error',
            action_required=False,
            severity=2
        )
        print "\x1b[32mMultilateration algorithm: bancroft"
        print "Speed of Sound (c):", self.c, "m/s\x1b[0m"
>>>>>>> 46610ab1

    def estimate_pos_bancroft(self, reception_times):
        N = len(reception_times)
        assert N >= 4
        
        L = lambda a, b: a[0]*b[0] + a[1]*b[1] + a[2]*b[2] - a[3]*b[3]
        
        def get_B(delta):
            B = np.zeros((N, 4))
            for i in xrange(N):
                B[i] = np.concatenate([self.hydrophone_locations[i]/(self.c), [-reception_times[i]]]) + delta
            return B
        
        delta = min([.1*np.random.randn(4) for i in xrange(10)], key=lambda delta: np.linalg.cond(get_B(delta)))

        B = get_B(delta)
        a = np.array([0.5 * L(B[i], B[i]) for i in xrange(N)])
        e = np.ones(N)
        
        Bpe = np.linalg.lstsq(B, e)[0]
        Bpa = np.linalg.lstsq(B, a)[0]
        
        Lambdas = quadratic(
            L(Bpe, Bpe),
            2*(L(Bpa, Bpe) - 1),
            L(Bpa, Bpa))
        if not Lambdas: 
            return [0, 0, 0]
        
        res = []
        for Lambda in Lambdas:
            u = Bpa + Lambda * Bpe
            position = u[:3] - delta[:3]
            time = u[3] + delta[3]
            if any(reception_times[i] < time for i in xrange(N)): continue
            res.append(position*self.c)
        if len(res) == 1:
            source = res[0]
        elif len(res) == 2:
            source = [x for x in res if x[2] < 0]   # Assume that the source is below us
            if not source: 
                source = res[0]
            else:
                source = source[0]
        else:
            source = [0, 0, 0]
        return source

    def estimate_pos_LS(self, timestamps):
        '''
        Returns a ros message with the location and time of emission of a pinger pulse.
        '''
<<<<<<< HEAD
        self.timestamps = timestamps
        init_guess = np.array([1, 1, 1])
        opt = {'disp': 0}
        opt_method = 'Powell'
        result = optimize.minimize(self.cost_LS, init_guess, method=opt_method, options=opt, tol=1e-15)
        if(result.success):
            source = [result.x[0], result.x[1], result.x[2]]
        else:
            source = [0, 0, 0]
        return source

    def cost_LS(self, potential_pulse):
        '''
        Compares the difference in observed and theoretical difference in time of arrival
        between the hydrophones and the reference hydrophone for potential source origins.

        Note: when there are 4 timestamps (not including reference), this cost is convex: 
            SciPy Optimize will converge on the correct source origin.
            With only 3 time stamps, minimization methods will not convrge to the correct
            result, however, repeating the process for the source in the same location,
            all of the results from minimizing this cost lie on a single 3D line
        '''
        cost = 0
        t = self.timestamps
        x0 = self.hydrophone_locations[0][0]
        y0 = self.hydrophone_locations[0][1]
        z0 = self.hydrophone_locations[0][2]
        x = potential_pulse[0]
        y = potential_pulse[1]
        z = potential_pulse[2]
        d0 = np.sqrt((x0 - x)**2 + (y0 - x)**2 + (z0 - x)**2)
        for i in xrange(1, len(self.hydrophone_locations)):
            xi = self.hydrophone_locations[i][0]
            yi = self.hydrophone_locations[i][1]
            zi = self.hydrophone_locations[i][2]
            di = np.sqrt((xi - x)**2 + (yi - x)**2 + (zi - x)**2)
            hydro_i_cost = (di - d0 - self.c * t[i])**2
            cost = cost + hydro_i_cost
        return cost


def quadratic(a, b, c):
    discriminant = b*b - 4*a*c
    if discriminant >= 0:
        first_times_a = (-b+math.copysign(math.sqrt(discriminant), -b))/2
        return [first_times_a/a, c/first_times_a]
    else:
        return []

=======
        res = self.estimate_pos(timestamps, self.hydrophone_locations)
        # print "bancroft output:", res
        if len(res) == 1:
            source = res[0]
        elif len(res) == 2:
            source = [x for x in res if x[2] < 0]   # Assume that the source is below us
            if not source: 
                source = res[0]
            else:
                source = source[0]
        else:
            source = [0, 0, 0]

        response = SonarResponse()
        response.x = source[0]
        response.y = source[1]
        response.z = source[2]
        print "Reconstructed Pulse:\n\t" + "x: " + str(response.x) + " y: " + str(response.y) + " z: " + str(response.z)
        return response

    def estimate_pos(self, reception_times, positions):
        assert len(positions) == len(reception_times)
        
        N = len(reception_times)
        assert N >= 4
        
        L = lambda a, b: a[0]*b[0] + a[1]*b[1] + a[2]*b[2] - a[3]*b[3]
        
        def get_B(delta):
            B = np.zeros((N, 4))
            for i in xrange(N):
                B[i] = np.concatenate([positions[i]/(self.c), [-reception_times[i]]]) + delta
            return B
        
        delta = min([.1*np.random.randn(4) for i in xrange(10)], key=lambda delta: np.linalg.cond(get_B(delta)))

        B = get_B(delta)
        a = np.array([0.5 * L(B[i], B[i]) for i in xrange(N)])
        e = np.ones(N)
        
        Bpe = np.linalg.lstsq(B, e)[0]
        Bpa = np.linalg.lstsq(B, a)[0]
        
        Lambdas = quadratic(
            L(Bpe, Bpe),
            2*(L(Bpa, Bpe) - 1),
            L(Bpa, Bpa))
        if not Lambdas: return []
        
        res = []
        for Lambda in Lambdas:
            u = Bpa + Lambda * Bpe
            position = u[:3] - delta[:3]
            time = u[3] + delta[3]
            if any(reception_times[i] < time for i in xrange(N)): continue
            res.append(position*self.c)
        
        return res

def quadratic(a, b, c):
    discriminant = b*b - 4*a*c
    if discriminant >= 0:
        first_times_a = (-b+math.copysign(math.sqrt(discriminant), -b))/2
        return [first_times_a/a, c/first_times_a]
    else:
        return []


>>>>>>> 46610ab1

def delete_last_lines(n=1):
    CURSOR_UP_ONE = '\x1b[1A'
    ERASE_LINE = '\x1b[2K'
    for _ in range(n):
        sys.stdout.write(CURSOR_UP_ONE)
        sys.stdout.write(ERASE_LINE)

if __name__ == "__main__":
<<<<<<< HEAD
    d = Sub8Sonar('bancroft', 1.484, rospy.get_param('~/sonar_driver/hydrophones'),
=======
    d = Sub8Sonar(1484, rospy.get_param('~/sonar_driver/hydrophones'),
>>>>>>> 46610ab1
                  "/dev/serial/by-id/usb-FTDI_FT232R_USB_UART_AH02X4IE-if00-port0",
                  19200)<|MERGE_RESOLUTION|>--- conflicted
+++ resolved
@@ -1,8 +1,4 @@
 #!/usr/bin/python
-<<<<<<< HEAD
-=======
-
->>>>>>> 46610ab1
 from __future__ import division
 import math
 import numpy as np
@@ -38,11 +34,7 @@
     TODO: Add a function to try and reconnect to the serial port if we lose connection.
     TODO: Express pulse location in map frame
     '''
-<<<<<<< HEAD
     def __init__(self, method, c, hydrophone_locations, port, baud=19200):
-=======
-    def __init__(self, c, hydrophone_locations, port, baud=9600):
->>>>>>> 46610ab1
         rospy.init_node("sonar")
 
         alarm_broadcaster = AlarmBroadcaster()
@@ -66,11 +58,7 @@
 
         self.c = c
         self.hydrophone_locations = hydrophone_locations
-<<<<<<< HEAD
         self.sonar_sensor = Multilaterator(hydrophone_locations, self.c, method) # speed of sound in m/s
-=======
-        self.sonar_sensor = EchoLocator(hydrophone_locations, self.c) # speed of sound in m/s
->>>>>>> 46610ab1
 
         rospy.Service('~/sonar/get_pinger_pulse', Sonar, self.request_data)
         print "\x1b[32mSub8 sonar driver initialized\x1b[0m"
@@ -139,7 +127,6 @@
 
 class Multilaterator(object):
     '''
-<<<<<<< HEAD
     Finds the origin location of a pulse given differential times of 
     arrival to the individual sensors. c is the wave speed in the medium of operation.
     Units:
@@ -149,20 +136,10 @@
         hydrophone locations should be the dict returned by rospy.get_param('~/<node name>/hydrophones
     '''
     def __init__(self, hydrophone_locations, c, method):  # speed in millimeters/microsecond
-=======
-    Identifies the origin location of a pulse given differential times of arrival to the individual 
-    sensors. c is the wave speed in the medium of operation.
-    Hydrohone coordinates are expected in millimeters, result will be given in millimeters.
-    '''
-    # hydrophone locations should be the dict returned by rospy.get_param('~/<node name>/hydrophones
-    def __init__(self, hydrophone_locations, c):  # speed in m/s
-        self.c = c
->>>>>>> 46610ab1
         self.hydrophone_locations = []
         for key in hydrophone_locations:
             sensor_location = np.array([hydrophone_locations[key]['x'], hydrophone_locations[key]['y'], hydrophone_locations[key]['z']])
             self.hydrophone_locations += [sensor_location]
-<<<<<<< HEAD
         self.c = c
         self.method = method
         print "\x1b[32mSpeed of Sound (c):", self.c, "millimeter/microsecond\x1b[0m"
@@ -190,17 +167,6 @@
         print "Reconstructed Pulse:\n\t" + "x: " + str(response.x) + " y: " + str(response.y) \
             + " z: " + str(response.z) + " (mm)"
         return response
-=======
-
-        alarm_broadcaster = AlarmBroadcaster()
-        self.locate_pulse_error_alarm = alarm_broadcaster.add_alarm(
-            name='sonar_pulse_locating_error',
-            action_required=False,
-            severity=2
-        )
-        print "\x1b[32mMultilateration algorithm: bancroft"
-        print "Speed of Sound (c):", self.c, "m/s\x1b[0m"
->>>>>>> 46610ab1
 
     def estimate_pos_bancroft(self, reception_times):
         N = len(reception_times)
@@ -253,7 +219,6 @@
         '''
         Returns a ros message with the location and time of emission of a pinger pulse.
         '''
-<<<<<<< HEAD
         self.timestamps = timestamps
         init_guess = np.array([1, 1, 1])
         opt = {'disp': 0}
@@ -303,76 +268,6 @@
     else:
         return []
 
-=======
-        res = self.estimate_pos(timestamps, self.hydrophone_locations)
-        # print "bancroft output:", res
-        if len(res) == 1:
-            source = res[0]
-        elif len(res) == 2:
-            source = [x for x in res if x[2] < 0]   # Assume that the source is below us
-            if not source: 
-                source = res[0]
-            else:
-                source = source[0]
-        else:
-            source = [0, 0, 0]
-
-        response = SonarResponse()
-        response.x = source[0]
-        response.y = source[1]
-        response.z = source[2]
-        print "Reconstructed Pulse:\n\t" + "x: " + str(response.x) + " y: " + str(response.y) + " z: " + str(response.z)
-        return response
-
-    def estimate_pos(self, reception_times, positions):
-        assert len(positions) == len(reception_times)
-        
-        N = len(reception_times)
-        assert N >= 4
-        
-        L = lambda a, b: a[0]*b[0] + a[1]*b[1] + a[2]*b[2] - a[3]*b[3]
-        
-        def get_B(delta):
-            B = np.zeros((N, 4))
-            for i in xrange(N):
-                B[i] = np.concatenate([positions[i]/(self.c), [-reception_times[i]]]) + delta
-            return B
-        
-        delta = min([.1*np.random.randn(4) for i in xrange(10)], key=lambda delta: np.linalg.cond(get_B(delta)))
-
-        B = get_B(delta)
-        a = np.array([0.5 * L(B[i], B[i]) for i in xrange(N)])
-        e = np.ones(N)
-        
-        Bpe = np.linalg.lstsq(B, e)[0]
-        Bpa = np.linalg.lstsq(B, a)[0]
-        
-        Lambdas = quadratic(
-            L(Bpe, Bpe),
-            2*(L(Bpa, Bpe) - 1),
-            L(Bpa, Bpa))
-        if not Lambdas: return []
-        
-        res = []
-        for Lambda in Lambdas:
-            u = Bpa + Lambda * Bpe
-            position = u[:3] - delta[:3]
-            time = u[3] + delta[3]
-            if any(reception_times[i] < time for i in xrange(N)): continue
-            res.append(position*self.c)
-        
-        return res
-
-def quadratic(a, b, c):
-    discriminant = b*b - 4*a*c
-    if discriminant >= 0:
-        first_times_a = (-b+math.copysign(math.sqrt(discriminant), -b))/2
-        return [first_times_a/a, c/first_times_a]
-    else:
-        return []
-
-
->>>>>>> 46610ab1
 
 def delete_last_lines(n=1):
     CURSOR_UP_ONE = '\x1b[1A'
@@ -382,10 +277,6 @@
         sys.stdout.write(ERASE_LINE)
 
 if __name__ == "__main__":
-<<<<<<< HEAD
     d = Sub8Sonar('bancroft', 1.484, rospy.get_param('~/sonar_driver/hydrophones'),
-=======
-    d = Sub8Sonar(1484, rospy.get_param('~/sonar_driver/hydrophones'),
->>>>>>> 46610ab1
                   "/dev/serial/by-id/usb-FTDI_FT232R_USB_UART_AH02X4IE-if00-port0",
                   19200)