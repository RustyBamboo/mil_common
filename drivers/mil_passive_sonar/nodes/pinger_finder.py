#!/usr/bin/env python
import rospy
import numpy as np
from sklearn.preprocessing import normalize
import tf
from navigator_msgs.srv import FindPinger, SetFrequency, SetFrequencyResponse
from hydrophones.msg import ProcessedPing
from geometry_msgs.msg import Point, PoseStamped, Pose
from visualization_msgs.msg import Marker
from std_srvs.srv import SetBool, SetBoolResponse
import mil_tools

def LS_Intersection3d(start, end):
    '''
    Find the intersection of lines in the least-squares sense.
    start - Nx3 numpy array of start points
    end - Nx3 numpy array of end points
    '''
    assert len(start) == len(end)
    assert len(start) > 1
    dir_vecs = end - start
    normalize(dir_vecs, copy=False) # sklearn
    nx = dir_vecs[:, 0]
    ny = dir_vecs[:, 1]
    nz = dir_vecs[:, 2]
    XX = nx * nx - 1
    YY = ny * ny - 1
    ZZ = nz * nz - 1
    XY = nx * ny - 1
    XZ = nx * nz - 1
    YZ = ny * nz - 1
    AX = start[:, 0]
    AY = start[:, 1]
    AZ = start[:, 2]
    S = np.array([[np.sum(XX), np.sum(XY), np.sum(XZ)],
                  [np.sum(XY), np.sum(YY), np.sum(YZ)],
                  [np.sum(XZ), np.sum(YZ), np.sum(ZZ)]])
    CX = np.sum(AX * XX + AY * XY + AZ * XZ)
    CY = np.sum(AX * XY + AY * YY + AZ * YZ)
    CZ = np.sum(AX * XZ + AY * YZ + AZ * ZZ)
    C = np.stack((CX, CY, CZ))
    return np.linalg.lstsq(S, C)[0]

def LS_intersection2d(start, end):
    """
    Find the intersection of lines in the least-squares sense.
    start - Nx3 numpy array of start points
    end - Nx3 numpy array of end points
    https://en.wikipedia.org/wiki/Line-line_intersection#In_two_dimensions_2
    """
    assert len(start) == len(end)
    assert len(start) > 1
    dir_vecs = end - start
    normalize(dir_vecs, copy=False)
    Rl_90 = np.array([[0, -1], [1, 0]])  # rotates right 90deg
    perp_unit_vecs = Rl_90.dot(dir_vecs.T).T
    A_sum = np.zeros((2, 2))
    Ap_sum = np.zeros((2, 1))

    for x, y in zip(start, perp_unit_vecs):
        A = y.reshape(2, 1).dot(y.reshape(1, 2))
        Ap = A.dot(x.reshape(2, 1))
        A_sum += A
        Ap_sum += Ap

    return np.linalg.lstsq(A, Ap_sum)[0]


class PingerFinder(object):
    """
    This class will find the position of a pinger at a given frequency. For it 
    to find a good solution, it needs to get observations from at least 2 sufficiently
    different positions. Observations are considered valid if they fall within 
    self.freq_tol of self.target_freq, where self.target_freq can be set
    using 'rosservice call /hydrophones/set_freq "frequency: ____"'.

    The default behaviour is to not store observations. To start recording valid 
    observations, run 'rosservice call /hydrophones/set_listen "data: true"'. Remember
    to run 'rosservice call /hydrophones/set_listen "data: false"' to stop recording
    observations. For best results, it is best to only record observations while the
    vehicle is station-keeping.

    When running, this class will publish arrow markers to /visualization_marker and
    a green cube marker representing the estimated position of the pinger whenever the
    /hydrophones/find_pinger service is called.
    """

    def __init__(self):
        self.map_frame = "/map"
        self.hydrophone_frame = "/hydrophones"
        self.target_freq = 35E3
        self.min_amp = 200  # if too many outliers, increase this
        self.max_observations = 200
<<<<<<< HEAD
        self.line_array = np.empty((0, 4), float)
=======
	self.heading_start = np.empty((0, 3), float)
	self.heading_end = np.empty((0, 3), float)
>>>>>>> 38d5eec5
        self.observation_amplitudes = np.empty((0, 0), float)
        self.pinger_position = Point(0, 0, 0)
        self.heading_pseudorange = 10
        self.debug_arrow_id = 0
        self.debug_arrow_lifetime = rospy.Duration(10, 0)
        self.listen = False
        self.ping_sub = rospy.Subscriber(
            "/hydrophones/processed", ProcessedPing, callback=self.ping_cb)
        self.marker_pub = rospy.Publisher(
            "/visualization_marker", Marker, queue_size=10)
        self.pinger_finder_srv = rospy.Service(
            'hydrophones/find_pinger', FindPinger, self.find_pinger)
        self.activate_listening = rospy.Service(
            'hydrophones/set_listen', SetBool, self.set_listen)
        self.set_freq_srv = rospy.Service(
            'hydrophones/set_freq', SetFrequency, self.set_freq)

    def getHydrophonePose(self, time):
        '''
        Gets the map frame pose of the hydrophone frame.
        Returns a 3-vector and a rotation matrix.
        '''
        self.tf_listener = tf.TransformListener()
        try:
            self.tf_listener.waitForTransform(
                self.map_frame, self.hydrophone_frame, time, rospy.Duration(0.25))
            trans, rot = self.tf_listener.lookupTransform(
                self.map_frame, self.hydrophone_frame, ping.header.stamp)
            rot = tf.transformations.quaternion_matrix(rot)
            return trans, rot
        except (tf.LookupException, tf.ConnectivityException, tf.ExtrapolationException) as e:
            print e
            return

    def ping_cb(self, ping):
        print "PINGERFINDER: freq={p.freq:.0f}  amp={p.amplitude:.0f}".format(p=ping)
<<<<<<< HEAD
        if abs(ping.freq - self.target_freq) < self.freq_tol and ping.amplitude > self.min_amp and self.listen:
            trans, rot = None, None
            try:
                self.tf_listener.waitForTransform(
                    self.map_frame, self.hydrophone_frame, ping.header.stamp, rospy.Duration(0.25))
                trans, rot = self.tf_listener.lookupTransform(
                    self.map_frame, self.hydrophone_frame, ping.header.stamp)
            except (tf.LookupException, tf.ConnectivityException, tf.ExtrapolationException) as e:
                print e
                return
            p0 = np.array([trans[0], trans[1]])
            R = tf.transformations.quaternion_matrix(rot)[:3, :3]
            delta = R.dot(navigator_tools.point_to_numpy(ping.position))[:2]
            p1 = p0 + self.heading_pseudorange * delta / npl.norm(delta)
            # p0 and p1 define a line
            line_coeffs = np.array([[p0[0], p0[1], p1[0], p1[1]]])
            self.visualize_arrow(
                Point(p0[0], p0[1], 0), Point(p1[0], p1[1], 0))
            self.line_array = np.append(self.line_array, line_coeffs, 0)
            self.observation_amplitudes = np.append(
                self.observation_amplitudes, ping.amplitude)
            # delete softest samples if we have over max_observations
            if len(self.line_array) >= self.max_observations:
                softest_idx = np.argmin(self.observation_amplitudes)
                self.line_array = np.delete(
                    self.line_array, softest_idx, axis=0)
                self.observation_amplitudes = np.delete(
                    self.observation_amplitudes, softest_idx)
            print "PINGERFINDER: Observation collected. Total: {}".format(self.line_array.shape[0])

    def LS_intersection(self):
        """
        self.line_array represents a system of 2d line equations. Each row represents a different
        observation of a line in map frame on which the pinger lies. Row structure: [x1, y1, x2, y2]
        Calculates the point in the plane with the least cummulative distance to every line
        in self.line_array. For more information, see:
        https://en.wikipedia.org/wiki/Line-line_intersection#In_two_dimensions_2
        """

        def line_segment_norm(line_end_pts):
            assert len(line_end_pts) == 4
            return npl.norm(line_end_pts[2:] - line_end_pts[:2])

        begin_pts = self.line_array[:, :2]
        diffs = self.line_array[:, 2:4] - begin_pts
        norms = np.apply_along_axis(
            line_segment_norm, 1, self.line_array).reshape(diffs.shape[0], 1)
        rot_left_90 = np.array([[0, -1], [1, 0]])
        perp_unit_vecs = np.apply_along_axis(
            lambda unit_diffs: rot_left_90.dot(unit_diffs), 1, diffs / norms)
        A_sum = np.zeros((2, 2))
        Ap_sum = np.zeros((2, 1))

        for x, y in zip(begin_pts, perp_unit_vecs):
            begin = x.reshape(2, 1)
            perp_vec = y.reshape(2, 1)
            A = perp_vec.dot(perp_vec.T)
            Ap = A.dot(begin)
            A_sum += A
            Ap_sum += Ap

        res = npl.inv(A_sum).dot(Ap_sum)
        self.pinger_position = Point(res[0], res[1], 0)
        return self.pinger_position
=======
        if abs(ping.amplitude > self.min_amp and self.listen:
            p0, R = getHydrophonePose(ping.header.stamp)
            R = tf.transformations.quaternion_matrix(R)
            map_offset = R.dot(mil_tools.point_to_numpy(ping.position))
            p1 = p0 + map_offset
            self.visualize_arrow(p0, p1)

            self.heading_start = np.append(self.heading_start, p0, axis=0)
            self.heading_end = np.append(self.heading_end, p0, axis=0)
            self.observation_amplitudes = np.append(self.observation_amplitudes, ping.amplitude)
            if len(self.line_array) >= self.max_observations:  # delete softest samples if we have over max_observations
                softest_idx = np.argmin(self.observation_amplitudes)
                self.line_array = np.delete(self.line_array, softest_idx, axis=0)  
                self.observation_amplitudes = np.delete(self.observation_amplitudes, softest_idx)
            print "PINGERFINDER: Observation collected. Total: {}".format(len(self.heading_start))
>>>>>>> 38d5eec5

    def find_pinger(self, srv_request):
        if len(self.heading_start) < 2:
            print "PINGER_FINDER: Can't locate pinger. Less than two valid observations have been recorded."
            return {}
<<<<<<< HEAD
        res = {'pinger_position': self.LS_intersection(
        ), 'num_samples': self.line_array.shape[0]}
=======
        pinger_position = numpy_to_point(LS_intersection3d(self.start, self.end))
        res =  {'pinger_position' : pinger_position, 'num_samples' : len(self.heading_start)}
>>>>>>> 38d5eec5
        self.visualize_pinger()
        return res

    def visualize_pinger_estimate(self):
        marker = Marker()
        marker.ns = "pinger{}".format(self.target_freq)
        marker.header.stamp = rospy.Time(0)
        marker.header.frame_id = self.map_frame
        marker.type = marker.CUBE
        marker.action = marker.ADD
        marker.scale.x = 1.0
        marker.scale.y = 1.0
        marker.scale.z = 1.0
        marker.color.g = 1.0
        marker.color.a = 0.75
        marker.pose.position = self.pinger_position
        if self.pinger_position != Point(0, 0, 0):
            self.marker_pub.publish(marker)
            print "PINGERFINDER: position: ({p.x[0]:.2f}, {p.y[0]:.2f})".format(p=self.pinger_position)

    def visualize_arrow(self, tail, head, size=None):
        if size is not None:
          head = tail + (head - tail) / np.linalg.norm(head-tail) * size
        head = Point(head[0], head[1], head[2])
        tail = Point(tail[0], tail[1], tail[2])
        marker = Marker()
        marker.ns = "pinger{}/heading".format(self.target_freq)
        marker.header.stamp = rospy.Time(0)
        marker.header.frame_id = self.map_frame
        marker.id = self.debug_arrow_id
        self.debug_arrow_id += 1
        marker.type = marker.ARROW
        marker.action = marker.ADD
        marker.lifetime = self.debug_arrow_lifetime
        marker.points.append(tail)
        marker.points.append(head)
        marker.scale.x = 0.5
        marker.scale.y = 1.0
        marker.scale.z = 1.0
        marker.color.g = 1.0
        marker.color.b = 1.0
        marker.color.a = 0.5
        self.marker_pub.publish(marker)

    def set_listen(self, listen_status):
        self.listen = listen_status.data
        print "PINGERFINDER: setting listening to " + ("on" if self.listen else "off")
        return {'success': True, 'message': ""}

    def set_freq(self, msg):
        self.target_freq = msg.frequency
        self.heading_start = np.empty((0, 2), float)
        self.heading_end = np.empty((0, 2), float)
        self.sample_amplitudes = np.empty((0, 0), float)
        self.pinger_position = Point(0, 0, 0)
<<<<<<< HEAD
        return SetFrequencyResponse()


if __name__ == '__main__':
    rospy.init_node('pinger_finder')
    as_per_the_ususal = PingerFinder()
    rospy.spin()
=======
        return SetFrequencyResponse()
>>>>>>> 38d5eec5
<|MERGE_RESOLUTION|>--- conflicted
+++ resolved
@@ -10,6 +10,7 @@
 from std_srvs.srv import SetBool, SetBoolResponse
 import mil_tools
 
+
 def LS_Intersection3d(start, end):
     '''
     Find the intersection of lines in the least-squares sense.
@@ -19,7 +20,7 @@
     assert len(start) == len(end)
     assert len(start) > 1
     dir_vecs = end - start
-    normalize(dir_vecs, copy=False) # sklearn
+    normalize(dir_vecs, copy=False)  # sklearn
     nx = dir_vecs[:, 0]
     ny = dir_vecs[:, 1]
     nz = dir_vecs[:, 2]
@@ -32,14 +33,17 @@
     AX = start[:, 0]
     AY = start[:, 1]
     AZ = start[:, 2]
-    S = np.array([[np.sum(XX), np.sum(XY), np.sum(XZ)],
-                  [np.sum(XY), np.sum(YY), np.sum(YZ)],
+    S = np.array([[np.sum(XX), np.sum(XY),
+                   np.sum(XZ)], [np.sum(XY),
+                                 np.sum(YY),
+                                 np.sum(YZ)],
                   [np.sum(XZ), np.sum(YZ), np.sum(ZZ)]])
     CX = np.sum(AX * XX + AY * XY + AZ * XZ)
     CY = np.sum(AX * XY + AY * YY + AZ * YZ)
     CZ = np.sum(AX * XZ + AY * YZ + AZ * ZZ)
     C = np.stack((CX, CY, CZ))
     return np.linalg.lstsq(S, C)[0]
+
 
 def LS_intersection2d(start, end):
     """
@@ -91,12 +95,8 @@
         self.target_freq = 35E3
         self.min_amp = 200  # if too many outliers, increase this
         self.max_observations = 200
-<<<<<<< HEAD
-        self.line_array = np.empty((0, 4), float)
-=======
-	self.heading_start = np.empty((0, 3), float)
-	self.heading_end = np.empty((0, 3), float)
->>>>>>> 38d5eec5
+        self.heading_start = np.empty((0, 3), float)
+        self.heading_end = np.empty((0, 3), float)
         self.observation_amplitudes = np.empty((0, 0), float)
         self.pinger_position = Point(0, 0, 0)
         self.heading_pseudorange = 10
@@ -107,12 +107,12 @@
             "/hydrophones/processed", ProcessedPing, callback=self.ping_cb)
         self.marker_pub = rospy.Publisher(
             "/visualization_marker", Marker, queue_size=10)
-        self.pinger_finder_srv = rospy.Service(
-            'hydrophones/find_pinger', FindPinger, self.find_pinger)
-        self.activate_listening = rospy.Service(
-            'hydrophones/set_listen', SetBool, self.set_listen)
-        self.set_freq_srv = rospy.Service(
-            'hydrophones/set_freq', SetFrequency, self.set_freq)
+        self.pinger_finder_srv = rospy.Service('hydrophones/find_pinger',
+                                               FindPinger, self.find_pinger)
+        self.activate_listening = rospy.Service('hydrophones/set_listen',
+                                                SetBool, self.set_listen)
+        self.set_freq_srv = rospy.Service('hydrophones/set_freq', SetFrequency,
+                                          self.set_freq)
 
     def getHydrophonePose(self, time):
         '''
@@ -121,112 +121,53 @@
         '''
         self.tf_listener = tf.TransformListener()
         try:
-            self.tf_listener.waitForTransform(
-                self.map_frame, self.hydrophone_frame, time, rospy.Duration(0.25))
+            self.tf_listener.waitForTransform(self.map_frame,
+                                              self.hydrophone_frame, time,
+                                              rospy.Duration(0.25))
             trans, rot = self.tf_listener.lookupTransform(
                 self.map_frame, self.hydrophone_frame, ping.header.stamp)
             rot = tf.transformations.quaternion_matrix(rot)
             return trans, rot
-        except (tf.LookupException, tf.ConnectivityException, tf.ExtrapolationException) as e:
-            print e
+        except (tf.LookupException, tf.ConnectivityException,
+                tf.ExtrapolationException) as e:
+            print(e)
             return
 
     def ping_cb(self, ping):
-        print "PINGERFINDER: freq={p.freq:.0f}  amp={p.amplitude:.0f}".format(p=ping)
-<<<<<<< HEAD
-        if abs(ping.freq - self.target_freq) < self.freq_tol and ping.amplitude > self.min_amp and self.listen:
-            trans, rot = None, None
-            try:
-                self.tf_listener.waitForTransform(
-                    self.map_frame, self.hydrophone_frame, ping.header.stamp, rospy.Duration(0.25))
-                trans, rot = self.tf_listener.lookupTransform(
-                    self.map_frame, self.hydrophone_frame, ping.header.stamp)
-            except (tf.LookupException, tf.ConnectivityException, tf.ExtrapolationException) as e:
-                print e
-                return
-            p0 = np.array([trans[0], trans[1]])
-            R = tf.transformations.quaternion_matrix(rot)[:3, :3]
-            delta = R.dot(navigator_tools.point_to_numpy(ping.position))[:2]
-            p1 = p0 + self.heading_pseudorange * delta / npl.norm(delta)
-            # p0 and p1 define a line
-            line_coeffs = np.array([[p0[0], p0[1], p1[0], p1[1]]])
-            self.visualize_arrow(
-                Point(p0[0], p0[1], 0), Point(p1[0], p1[1], 0))
-            self.line_array = np.append(self.line_array, line_coeffs, 0)
+        print("PINGERFINDER: freq={p.freq:.0f}  amp={p.amplitude:.0f}".format(
+            p=ping))
+        if abs(ping.amplitude) > self.min_amp and self.listen:
+            p0, R = getHydrophonePose(ping.header.stamp)
+            R = tf.transformations.quaternion_matrix(R)
+            map_offset = R.dot(mil_tools.point_to_numpy(ping.position))
+            p1 = p0 + map_offset
+            self.visualize_arrow(p0, p1)
+
+            self.heading_start = np.append(self.heading_start, p0, axis=0)
+            self.heading_end = np.append(self.heading_end, p0, axis=0)
             self.observation_amplitudes = np.append(
                 self.observation_amplitudes, ping.amplitude)
-            # delete softest samples if we have over max_observations
-            if len(self.line_array) >= self.max_observations:
+            if len(
+                    self.line_array
+            ) >= self.max_observations:  # delete softest samples if we have over max_observations
                 softest_idx = np.argmin(self.observation_amplitudes)
                 self.line_array = np.delete(
                     self.line_array, softest_idx, axis=0)
                 self.observation_amplitudes = np.delete(
                     self.observation_amplitudes, softest_idx)
-            print "PINGERFINDER: Observation collected. Total: {}".format(self.line_array.shape[0])
-
-    def LS_intersection(self):
-        """
-        self.line_array represents a system of 2d line equations. Each row represents a different
-        observation of a line in map frame on which the pinger lies. Row structure: [x1, y1, x2, y2]
-        Calculates the point in the plane with the least cummulative distance to every line
-        in self.line_array. For more information, see:
-        https://en.wikipedia.org/wiki/Line-line_intersection#In_two_dimensions_2
-        """
-
-        def line_segment_norm(line_end_pts):
-            assert len(line_end_pts) == 4
-            return npl.norm(line_end_pts[2:] - line_end_pts[:2])
-
-        begin_pts = self.line_array[:, :2]
-        diffs = self.line_array[:, 2:4] - begin_pts
-        norms = np.apply_along_axis(
-            line_segment_norm, 1, self.line_array).reshape(diffs.shape[0], 1)
-        rot_left_90 = np.array([[0, -1], [1, 0]])
-        perp_unit_vecs = np.apply_along_axis(
-            lambda unit_diffs: rot_left_90.dot(unit_diffs), 1, diffs / norms)
-        A_sum = np.zeros((2, 2))
-        Ap_sum = np.zeros((2, 1))
-
-        for x, y in zip(begin_pts, perp_unit_vecs):
-            begin = x.reshape(2, 1)
-            perp_vec = y.reshape(2, 1)
-            A = perp_vec.dot(perp_vec.T)
-            Ap = A.dot(begin)
-            A_sum += A
-            Ap_sum += Ap
-
-        res = npl.inv(A_sum).dot(Ap_sum)
-        self.pinger_position = Point(res[0], res[1], 0)
-        return self.pinger_position
-=======
-        if abs(ping.amplitude > self.min_amp and self.listen:
-            p0, R = getHydrophonePose(ping.header.stamp)
-            R = tf.transformations.quaternion_matrix(R)
-            map_offset = R.dot(mil_tools.point_to_numpy(ping.position))
-            p1 = p0 + map_offset
-            self.visualize_arrow(p0, p1)
-
-            self.heading_start = np.append(self.heading_start, p0, axis=0)
-            self.heading_end = np.append(self.heading_end, p0, axis=0)
-            self.observation_amplitudes = np.append(self.observation_amplitudes, ping.amplitude)
-            if len(self.line_array) >= self.max_observations:  # delete softest samples if we have over max_observations
-                softest_idx = np.argmin(self.observation_amplitudes)
-                self.line_array = np.delete(self.line_array, softest_idx, axis=0)  
-                self.observation_amplitudes = np.delete(self.observation_amplitudes, softest_idx)
-            print "PINGERFINDER: Observation collected. Total: {}".format(len(self.heading_start))
->>>>>>> 38d5eec5
+            print "PINGERFINDER: Observation collected. Total: {}".format(
+                len(self.heading_start))
 
     def find_pinger(self, srv_request):
         if len(self.heading_start) < 2:
             print "PINGER_FINDER: Can't locate pinger. Less than two valid observations have been recorded."
             return {}
-<<<<<<< HEAD
-        res = {'pinger_position': self.LS_intersection(
-        ), 'num_samples': self.line_array.shape[0]}
-=======
-        pinger_position = numpy_to_point(LS_intersection3d(self.start, self.end))
-        res =  {'pinger_position' : pinger_position, 'num_samples' : len(self.heading_start)}
->>>>>>> 38d5eec5
+        pinger_position = numpy_to_point(
+            LS_intersection3d(self.start, self.end))
+        res = {
+            'pinger_position': pinger_position,
+            'num_samples': len(self.heading_start)
+        }
         self.visualize_pinger()
         return res
 
@@ -245,11 +186,12 @@
         marker.pose.position = self.pinger_position
         if self.pinger_position != Point(0, 0, 0):
             self.marker_pub.publish(marker)
-            print "PINGERFINDER: position: ({p.x[0]:.2f}, {p.y[0]:.2f})".format(p=self.pinger_position)
+            print "PINGERFINDER: position: ({p.x[0]:.2f}, {p.y[0]:.2f})".format(
+                p=self.pinger_position)
 
     def visualize_arrow(self, tail, head, size=None):
         if size is not None:
-          head = tail + (head - tail) / np.linalg.norm(head-tail) * size
+            head = tail + (head - tail) / np.linalg.norm(head - tail) * size
         head = Point(head[0], head[1], head[2])
         tail = Point(tail[0], tail[1], tail[2])
         marker = Marker()
@@ -273,7 +215,8 @@
 
     def set_listen(self, listen_status):
         self.listen = listen_status.data
-        print "PINGERFINDER: setting listening to " + ("on" if self.listen else "off")
+        print "PINGERFINDER: setting listening to " + ("on" if self.listen else
+                                                       "off")
         return {'success': True, 'message': ""}
 
     def set_freq(self, msg):
@@ -282,14 +225,4 @@
         self.heading_end = np.empty((0, 2), float)
         self.sample_amplitudes = np.empty((0, 0), float)
         self.pinger_position = Point(0, 0, 0)
-<<<<<<< HEAD
-        return SetFrequencyResponse()
-
-
-if __name__ == '__main__':
-    rospy.init_node('pinger_finder')
-    as_per_the_ususal = PingerFinder()
-    rospy.spin()
-=======
-        return SetFrequencyResponse()
->>>>>>> 38d5eec5
+        return SetFrequencyResponse()